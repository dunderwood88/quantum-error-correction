from typing import List

from src.classical.helpers import convert_binary_to_qubit_list
from src.quantum.codes.toric_code import ToricCode


class PeriodicGridGraph(ToricCode):
    """Implements a graph of vertices and edges of a given width x length which
    has periodic boundary conditions - left/right and top/bottom edges are
    identical.
    Provides a simplified interface to the Toric Code which helps describe the
    problem structure without QEC language.

    Defined as coordinates over:
        e: edges
        V: vertices
    Indices run from left-to-right, top-to-bottom, for both edges/vertices.

    Example for dimension = 5x5

        e0      e1      e2      e3      e4

    e5  V0  e6  V1  e7  V2  e8  V3  e9  V4  e5

        e10     e11     e12     e13     e14

    e15 V5  e16 V6  e17 V7  e18 V8  e19 V9  e15

        e20     e21     e22     e23     e24

    e25 V10 e26 V11 e27 V12 e28 V13 e29 V14 e25

        e30     e31     e32     e33     e34

    e35 V15 e36 V16 e37 V17 e38 V18 e39 V19 e35

        e40     e41     e42     e43     e44

    e45 V20 e46 V21 e47 V22 e48 V23 e49 V24 e45

        e0      e1      e2      e3      e4

    """

<<<<<<< HEAD
    def __init__(self, dimension: int) -> None:
        super().__init__(dimension)
        self._name = f"D = {dimension} periodic grid graph"
=======
    def __init__(self, width: int, length: int) -> None:
        super().__init__(width, length)

        self._name = f"D = {width}x{length} repeating graph"
>>>>>>> 8a51baa7

    def get_neighbour_edges(self, index: int) -> List[int]:
        """Gets the neighbouring edges for a given vertex index.

        Parameters
        ----------
        index : int
            the index of the vertex to get the neighbours of

        Returns
        -------
        List[int]
            list of the edge indexes
        """
        return convert_binary_to_qubit_list(self.get_parity_checks(index))

    def mark_vertices(self, edges: List[int]) -> List[int]:
        """Given a list of edges, marks adjecent vertices. Marking a vertex an
        even number of times reverts that vertex to an unmarked state.

        Parameters
        ----------
        edges : List[int]
            a list of edge indexes

        Returns
        -------
        List[int]
            a list of resulting marked vertices
        """
        return convert_binary_to_qubit_list(self.generate_syndrome(edges))

    def draw_graph(
        self,
        edges: List[int] = 0,
        vertices: List[int] = 0,
    ) -> None:
        """

        Parameters
        ----------
        edges : List[int], optional
            a list of edges to highlight, by default 0
        vertices : List[int], optional
            a list of vertices to highlight, by default 0
        """

        self.draw(
            x_data_string=edges,
            z_syndrome_string=vertices,
            restrict_graph="z",
            simplify=True
        )<|MERGE_RESOLUTION|>--- conflicted
+++ resolved
@@ -42,16 +42,10 @@
 
     """
 
-<<<<<<< HEAD
-    def __init__(self, dimension: int) -> None:
-        super().__init__(dimension)
-        self._name = f"D = {dimension} periodic grid graph"
-=======
     def __init__(self, width: int, length: int) -> None:
         super().__init__(width, length)
 
         self._name = f"D = {width}x{length} repeating graph"
->>>>>>> 8a51baa7
 
     def get_neighbour_edges(self, index: int) -> List[int]:
         """Gets the neighbouring edges for a given vertex index.
